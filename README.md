--- conflicted
+++ resolved
@@ -80,26 +80,9 @@
 ## Example Training
 After creating a processed dataset, train a simple model with
 `examples/train_example.py`:
-<<<<<<< HEAD
-=======
-
-```bash
-python examples/train_example.py --task classification
-```
-
-The script saves the trained model under `models/` and prints basic metrics.
-
-## Training the Classification Model
-
-For a more complete example that trains both a logistic regression and an optional XGBoost model, run:
->>>>>>> 4bb5c3bf
 
 ```bash
 python examples/train_classification.py
 ```
 
-<<<<<<< HEAD
-The script saves the trained model under `models/` and prints basic metrics.
-=======
-The script expects the processed classification dataset in `data/processed/classification/`.  After training it reports accuracy, precision, recall, F1 and ROC-AUC scores for each model.  The logistic regression classifier is saved to `models/classification_model_v1.joblib`.
->>>>>>> 4bb5c3bf
+The script saves the trained model under `models/` and prints basic metrics.