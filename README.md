--- conflicted
+++ resolved
@@ -31,7 +31,6 @@
 
 If `use_gpu` is disabled (default), CPU implementations are used.
 
-<<<<<<< HEAD
 ### Additional Market Data
 
 `build_features` and `generate_dataset` accept an optional `extra_data` argument:
@@ -46,7 +45,7 @@
 moving average—are computed and merged into the feature set with suffixes such
 as `return_1h_btc` or `close_ma_24_sp500`. Missing timestamps are gracefully
 forward‑filled during processing.
-=======
+
 ## Labels
 
 During dataset generation, targets are created in
@@ -72,4 +71,3 @@
 ```
 
 The script saves the trained model under `models/` and prints simple metrics.
->>>>>>> 62d8ca53
