import os, sys
sys.path.append(os.path.abspath(os.path.join(os.path.dirname(__file__), "..")))
import pandas as pd
import numpy as np

from utils.build_dataset import build_features


def test_build_features_basic():
    # Create deterministic sample data
    rng = pd.date_range("2021-01-01", periods=60, freq="H")
    base = np.linspace(100, 160, num=60)
    df = pd.DataFrame({
        "open": base,
        "high": base + 1,
        "low": base - 1,
        "close": base + 0.5,
        "volume": np.linspace(1000, 1060, num=60),
    }, index=rng)

    features = build_features(df)

    assert "return_1h" in features.columns
    assert "rsi_14" in features.columns
    assert "body_pct" in features.columns
    assert "upper_wick_pct" in features.columns
    assert "willr_14" in features.columns
    assert "stochrsi_14" in features.columns
    assert "aroon_up_14" in features.columns
    assert "aroon_down_14" in features.columns
    assert pd.api.types.is_numeric_dtype(features["return_1h"])
    assert pd.api.types.is_numeric_dtype(features["rsi_14"])


<<<<<<< HEAD
def test_build_features_with_extra():
    rng = pd.date_range("2021-01-01", periods=60, freq="H")
    base = np.linspace(50, 110, num=60)
=======
def test_build_features_higher_interval():
    rng = pd.date_range("2021-01-01", periods=60, freq="H")
    base = np.linspace(100, 160, num=60)
>>>>>>> 62d8ca53
    df = pd.DataFrame({
        "open": base,
        "high": base + 1,
        "low": base - 1,
        "close": base + 0.5,
<<<<<<< HEAD
        "volume": np.linspace(500, 560, num=60),
    }, index=rng)

    extra_close = pd.DataFrame({"close": np.linspace(1000, 1120, num=60)}, index=rng)

    features = build_features(df, extra_data={"btc": extra_close})

    assert "return_1h_btc" in features.columns
    assert "close_ma_24_btc" in features.columns
=======
        "volume": np.linspace(1000, 1060, num=60),
    }, index=rng)

    features = build_features(df, higher_intervals=["4H"])

    assert "rsi_14_4H" in features.columns
    assert "close_ma_3_4H" in features.columns
>>>>>>> 62d8ca53
<|MERGE_RESOLUTION|>--- conflicted
+++ resolved
@@ -32,21 +32,14 @@
     assert pd.api.types.is_numeric_dtype(features["rsi_14"])
 
 
-<<<<<<< HEAD
 def test_build_features_with_extra():
     rng = pd.date_range("2021-01-01", periods=60, freq="H")
     base = np.linspace(50, 110, num=60)
-=======
-def test_build_features_higher_interval():
-    rng = pd.date_range("2021-01-01", periods=60, freq="H")
-    base = np.linspace(100, 160, num=60)
->>>>>>> 62d8ca53
     df = pd.DataFrame({
         "open": base,
         "high": base + 1,
         "low": base - 1,
         "close": base + 0.5,
-<<<<<<< HEAD
         "volume": np.linspace(500, 560, num=60),
     }, index=rng)
 
@@ -55,13 +48,4 @@
     features = build_features(df, extra_data={"btc": extra_close})
 
     assert "return_1h_btc" in features.columns
-    assert "close_ma_24_btc" in features.columns
-=======
-        "volume": np.linspace(1000, 1060, num=60),
-    }, index=rng)
-
-    features = build_features(df, higher_intervals=["4H"])
-
-    assert "rsi_14_4H" in features.columns
-    assert "close_ma_3_4H" in features.columns
->>>>>>> 62d8ca53
+    assert "close_ma_24_btc" in features.columns