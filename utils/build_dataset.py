import os
import pandas as pd
import numpy as np
import warnings
import time
from joblib import dump, load

from ta.volatility import (
    BollingerBands,
    AverageTrueRange,
    KeltnerChannel
)
from ta.momentum import (
    RSIIndicator,
    StochasticOscillator,
    ROCIndicator,
    WilliamsRIndicator,
    StochRSIIndicator,
)
from ta.trend import (
    MACD,
    ADXIndicator,
    CCIIndicator,
    AroonIndicator,
)
from ta.volume import (
    OnBalanceVolumeIndicator,
    AccDistIndexIndicator,
    MFIIndicator
)

from sklearn.feature_selection import (
    mutual_info_classif,
    RFE,
    VarianceThreshold,
    SequentialFeatureSelector,
    mutual_info_regression
)
from sklearn.ensemble import RandomForestClassifier, GradientBoostingClassifier, GradientBoostingRegressor, RandomForestRegressor
from sklearn.decomposition import PCA
from sklearn.preprocessing import StandardScaler
from sklearn.neural_network import MLPRegressor

warnings.filterwarnings("ignore")


def _generate_windows(base_windows, df=None, scheme=None):
    """Return sorted and unique window sizes based on the given scheme.

    Parameters
    ----------
    base_windows : list[int]
        Default set of windows to fall back to.
    df : pd.DataFrame, optional
        DataFrame used for volatility based calculations.
    scheme : str or callable, optional
        ``"fibonacci"`` to use fibonacci numbers up to ``max(base_windows)`` or
        ``"volatility"`` to scale windows based on recent volatility. A callable
        is expected to return an iterable of window sizes.
    """

    if scheme is None:
        windows = list(base_windows)
    elif callable(scheme):
        try:
            windows = list(scheme(base_windows, df))
        except TypeError:
            windows = list(scheme(base_windows))
    elif scheme == "fibonacci":
        max_w = max(base_windows)
        fib = [1, 2]
        while fib[-1] < max_w:
            fib.append(fib[-1] + fib[-2])
        windows = [w for w in fib if w <= max_w]
    elif scheme == "volatility":
        if df is None or "close" not in df.columns:
            windows = list(base_windows)
        else:
            vol = df["close"].pct_change().rolling(24).std().mean()
            factor = 1 if pd.isna(vol) else float(min(max(vol * 50, 0.5), 2.0))
            windows = [int(max(1, round(w * factor))) for w in base_windows]
    else:
        windows = list(base_windows)

    return sorted(set(int(w) for w in windows if w > 0))


def build_features(
    df_raw: pd.DataFrame,
    min_periods: int = 24,
    unsupervised: bool = False,
    higher_intervals: list[str] | None = None,
    extra_data: dict[str, pd.DataFrame] | None = None,
<<<<<<< HEAD
    cyclical: str = "sin",
    rbf_sigma: float = 1.0,
=======
    window_scheme=None,
>>>>>>> 24e244a3
) -> pd.DataFrame:
    """
    Enhanced feature engineering (long-only) — constructs a wide range of technical
    indicators, rolling stats, regime labels and cyclical features. Returns a
    DataFrame indexed by timestamp with all numeric columns (no raw OHLCV except
    volume is used to compute indicators). If ``unsupervised`` is ``True``,
    additional components from a wavelet transform and a tiny autoencoder on the
    closing price are appended as features.

    Parameters
    ----------
    df_raw:
        Raw OHLCV dataframe indexed by timestamp.
    min_periods:
        Minimum periods for rolling calculations.
    unsupervised:
        Whether to add wavelet/autoencoder features.
    higher_intervals:
        Optional list of higher time-frame intervals (e.g. ``["4H", "1D"]``) to
        resample the raw data and add coarse features.
    extra_data:
        Optional dictionary of additional market data dataframes keyed by name.
<<<<<<< HEAD
    cyclical:
        "sin" for sine/cosine encoding, "rbf" for radial basis functions or
        "both" to include all cyclical features.
    rbf_sigma:
        Width parameter for radial basis function time features.
=======
    window_scheme:
        Optional scheme name ("fibonacci" or "volatility") or callable used to
        generate rolling window sizes.
>>>>>>> 24e244a3
    """
    df = df_raw.copy()
    df = df[~df.index.duplicated(keep="first")]
    df.sort_index(inplace=True)

    # Validate presence of required columns
    required_cols = ["open", "high", "low", "close"]
    missing_cols = [col for col in required_cols if col not in df.columns]
    if missing_cols:
        raise ValueError(f"Missing required columns: {missing_cols}")

    # Ensure volume column exists
    if "volume" not in df.columns:
        df["volume"] = 1.0  # default to 1 if volume is missing

    # ======================
    # Higher Interval Features
    # ======================
    if higher_intervals:
        hi_frames = []
        for interval in higher_intervals:
            agg = {
                "open": "first",
                "high": "max",
                "low": "min",
                "close": "last",
                "volume": "sum",
            }
            resampled = df_raw.resample(interval).agg(agg)

            suffix = f"_{interval}"

            resampled[f"close_ma_3{suffix}"] = (
                resampled["close"].rolling(3, min_periods=1).mean()
            )
            resampled[f"close_ma_6{suffix}"] = (
                resampled["close"].rolling(6, min_periods=1).mean()
            )
            resampled[f"rsi_14{suffix}"] = RSIIndicator(
                resampled["close"], window=14
            ).rsi()

            features_to_add = resampled[[
                f"close_ma_3{suffix}",
                f"close_ma_6{suffix}",
                f"rsi_14{suffix}",
            ]]
            features_to_add = features_to_add.reindex(df.index, method="ffill")
            hi_frames.append(features_to_add)

        if hi_frames:
            df = df.join(pd.concat(hi_frames, axis=1))

    # ======================
    # Core Price Transformations
    # ======================
    price_cols = {
        "hl2": (df["high"] + df["low"]) / 2,
        "hlc3": (df["high"] + df["low"] + df["close"]) / 3,
        "ohlc4": (df["open"] + df["high"] + df["low"] + df["close"]) / 4,
    }
    df = df.assign(**price_cols)

    # ======================
    # Candlestick Patterns
    # ======================
    price_range = (df["high"] - df["low"]).replace(0, np.nan)
    df["body_pct"] = (df["close"] - df["open"]).abs() / price_range
    df["upper_wick_pct"] = (df["high"] - df[["open", "close"]].max(axis=1)) / price_range
    df["lower_wick_pct"] = (df[["open", "close"]].min(axis=1) - df["low"]) / price_range

    df["doji"] = (df["body_pct"] < 0.1).astype(int)
    df["bull_engulf"] = (
        (df["close"] > df["open"]) &
        (df["close"].shift(1) < df["open"].shift(1)) &
        (df["open"] <= df["close"].shift(1)) &
        (df["close"] >= df["open"].shift(1))
    ).astype(int)
    df["bear_engulf"] = (
        (df["close"] < df["open"]) &
        (df["close"].shift(1) > df["open"].shift(1)) &
        (df["open"] >= df["close"].shift(1)) &
        (df["close"] <= df["open"].shift(1))
    ).astype(int)

    # ======================
    # Returns & Volatility
    # ======================
    r1 = df["close"].pct_change(1)
    ret_vol_cols = {"return_1h": r1}

    for window in _generate_windows([2, 4, 8, 12, 24, 48, 72], df, window_scheme):
        current_min_periods = min(min_periods, window)
        ret_vol_cols[f"return_{window}h"] = df["close"].pct_change(window)
        ret_vol_cols[f"volatility_{window}"] = (
            r1.rolling(window, min_periods=current_min_periods).std()
        )
        ret_vol_cols[f"close_ma_{window}"] = (
            df["close"].rolling(window, min_periods=current_min_periods).mean()
        )
        ret_vol_cols[f"volume_ma_{window}"] = (
            df["volume"].rolling(window, min_periods=current_min_periods).mean()
        )

    df = df.assign(**ret_vol_cols)

    # Advanced volatility
    adv_vol_cols = {
        "volatility_ewm": r1.ewm(span=24, adjust=False, min_periods=min_periods).std(),
        "garch_vol": np.sqrt((r1 ** 2).ewm(alpha=0.1, min_periods=10).mean()),
    }
    df = df.assign(**adv_vol_cols)

    # ======================
    # Additional Market Data
    # ======================
    if extra_data:
        extra_frames = []
        for name, extra_df in extra_data.items():
            edf = extra_df.copy()
            edf = edf[~edf.index.duplicated(keep="first")]
            edf.sort_index(inplace=True)
            if "close" not in edf.columns:
                raise ValueError(f"Extra dataframe '{name}' missing 'close' column")

            feats = pd.DataFrame(index=edf.index)
            feats[f"return_1h_{name}"] = edf["close"].pct_change(1)
            feats[f"return_24h_{name}"] = edf["close"].pct_change(24)
            feats[f"close_ma_24_{name}"] = (
                edf["close"].rolling(24, min_periods=min_periods).mean()
            )

            feats = feats.reindex(df.index)
            extra_frames.append(feats)

        if extra_frames:
            df = df.join(pd.concat(extra_frames, axis=1), how="left")

    # ======================
    # Momentum Indicators
    # ======================
    momentum_cols = {}
    for w in _generate_windows([7, 14, 21], df, window_scheme):
        momentum_cols[f"rsi_{w}"] = RSIIndicator(df["close"], window=w).rsi()
        stoch = StochasticOscillator(df["high"], df["low"], df["close"], window=w)
        momentum_cols[f"stoch_k_{w}"] = stoch.stoch()
        momentum_cols[f"stoch_d_{w}"] = stoch.stoch_signal()

    for w in _generate_windows([10, 14, 20], df, window_scheme):
        momentum_cols[f"roc_{w}"] = ROCIndicator(df["close"], window=w).roc()

    for w in _generate_windows([7, 14, 21], df, window_scheme):
        momentum_cols[f"willr_{w}"] = WilliamsRIndicator(
            df["high"], df["low"], df["close"], lbp=w
        ).williams_r()
        momentum_cols[f"stochrsi_{w}"] = StochRSIIndicator(df["close"], window=w).stochrsi()

    macd_pairs_base = [(12, 26), (10, 20), (8, 16)]
    macd_windows = _generate_windows(
        [w for pair in macd_pairs_base for w in pair],
        df,
        window_scheme,
    )
    macd_pairs = [
        (macd_windows[i], macd_windows[i + 1])
        for i in range(0, len(macd_windows) - 1, 2)
    ]
    if not macd_pairs:
        macd_pairs = macd_pairs_base
    for fast, slow in macd_pairs:
        macd = MACD(df["close"], window_slow=slow, window_fast=fast)
        momentum_cols[f"macd_{fast}_{slow}"] = macd.macd()
        momentum_cols[f"macd_signal_{fast}_{slow}"] = macd.macd_signal()
        momentum_cols[f"macd_hist_{fast}_{slow}"] = macd.macd_diff()

    df = df.assign(**momentum_cols)

    # ======================
    # Trend Indicators
    # ======================
    trend_cols = {}
    for w in _generate_windows([14, 20, 28], df, window_scheme):
        adx = ADXIndicator(df["high"], df["low"], df["close"], window=w)
        trend_cols[f"adx_{w}"] = adx.adx()
        trend_cols[f"di_plus_{w}"] = adx.adx_pos()
        trend_cols[f"di_minus_{w}"] = adx.adx_neg()
        trend_cols[f"cci_{w}"] = CCIIndicator(df["high"], df["low"], df["close"], window=w).cci()

    for w in _generate_windows([14, 20, 28], df, window_scheme):
        aroon = AroonIndicator(df["high"], df["low"], window=w)
        trend_cols[f"aroon_up_{w}"] = aroon.aroon_up()
        trend_cols[f"aroon_down_{w}"] = aroon.aroon_down()

    df = df.assign(**trend_cols)

    # ======================
    # Volatility Indicators
    # ======================
    vol_ind_cols = {}
    for window in _generate_windows([10, 20, 50], df, window_scheme):
        bb = BollingerBands(df["close"], window=window, window_dev=2)
        upper = bb.bollinger_hband()
        lower = bb.bollinger_lband()
        vol_ind_cols[f"bb_upper_{window}"] = upper
        vol_ind_cols[f"bb_lower_{window}"] = lower
        vol_ind_cols[f"bb_width_{window}"] = (upper - lower) / upper.replace(0, np.nan)

    for w in _generate_windows([7, 14, 21], df, window_scheme):
        vol_ind_cols[f"atr_{w}"] = AverageTrueRange(
            df["high"], df["low"], df["close"], window=w
        ).average_true_range()

        kc = KeltnerChannel(df["high"], df["low"], df["close"], window=w)
        kc_upper = kc.keltner_channel_hband()
        kc_lower = kc.keltner_channel_lband()
        vol_ind_cols[f"kc_upper_{w}"] = kc_upper
        vol_ind_cols[f"kc_lower_{w}"] = kc_lower
        vol_ind_cols[f"kc_width_{w}"] = (kc_upper - kc_lower) / kc_upper.replace(0, np.nan)

    df = df.assign(**vol_ind_cols)

    # ======================
    # Volume Indicators
    # ======================
    vol_cols = {
        "obv": OnBalanceVolumeIndicator(df["close"], df["volume"]).on_balance_volume(),
        "adi": AccDistIndexIndicator(df["high"], df["low"], df["close"], df["volume"]).acc_dist_index(),
    }

    for w in _generate_windows([14, 20], df, window_scheme):
        vol_cols[f"mfi_{w}"] = MFIIndicator(
            df["high"], df["low"], df["close"], df["volume"], window=w
        ).money_flow_index()

    for w in _generate_windows([12, 24, 48], df, window_scheme):
        vol_roll_mean = df["volume"].rolling(w).mean()
        vol_roll_std = df["volume"].rolling(w).std().replace(0, 1e-6)
        vol_cols[f"volume_z_{w}"] = (df["volume"] - vol_roll_mean) / vol_roll_std
        vol_cols[f"volume_roc_{w}"] = df["volume"].pct_change(w)

    vol_cols["vpd_5"] = (
        (df["volume"] - df["volume"].rolling(5).mean())
        * (df["close"] - df["close"].rolling(5).mean())
    )
    vol_cols["vpd_20"] = (
        (df["volume"] - df["volume"].rolling(20).mean())
        * (df["close"] - df["close"].rolling(20).mean())
    )

    df = df.assign(**vol_cols)

    # ======================
    # Optional Unsupervised Features
    # ======================
    if unsupervised:
        unsup_df = pd.DataFrame(index=df.index)
        try:
            import pywt

            coeffs = pywt.swt(df["close"], "db1", level=2)
            for idx, (_, cD) in enumerate(coeffs, start=1):
                unsup_df[f"wavelet_c{idx}"] = cD
        except Exception as e:
            print(f"⚠️ Wavelet transform failed: {e}")

        try:
            ae_window = 10
            close_series = df["close"]
            window_matrix = np.column_stack([
                close_series.shift(i) for i in range(ae_window)
            ])
            mask = ~np.isnan(window_matrix).any(axis=1)
            scaler_ae = StandardScaler()
            X_train = scaler_ae.fit_transform(window_matrix[mask])

            ae = MLPRegressor(
                hidden_layer_sizes=(3,),
                max_iter=200,
                random_state=42,
                solver="lbfgs",
            )
            ae.fit(X_train, X_train)

            window_all = np.column_stack([
                close_series.shift(i).fillna(method="bfill").fillna(method="ffill").values
                for i in range(ae_window)
            ])
            X_all_scaled = scaler_ae.transform(window_all)
            hidden = np.maximum(0, np.dot(X_all_scaled, ae.coefs_[0]) + ae.intercepts_[0])

            for j in range(hidden.shape[1]):
                unsup_df[f"ae_feat{j+1}"] = hidden[:, j]
        except Exception as e:
            print(f"⚠️ Autoencoder feature extraction failed: {e}")

        if not unsup_df.empty:
            df = pd.concat([df, unsup_df], axis=1)

    # ======================
    # Time & Cyclical Features
    # ======================
    time_cols = {
        "hour": df.index.hour,
        "dow": df.index.dayofweek,
        "month": df.index.month,
    }


    for col, period in [("hour", 24), ("dow", 7), ("month", 12)]:
        if cyclical in ("sin", "both"):
            time_cols[f"{col}_sin"] = np.sin(2 * np.pi * time_cols[col] / period)
            time_cols[f"{col}_cos"] = np.cos(2 * np.pi * time_cols[col] / period)

        if cyclical in ("rbf", "both"):
            centers = [0, period / 2]
            for i, c in enumerate(centers, start=1):
                time_cols[f"{col}_rbf{i}"] = np.exp(
                    -0.5 * ((time_cols[col] - c) / rbf_sigma) ** 2
                )

    df = df.assign(**time_cols)

    # ======================
    # Advanced Interaction Features
    # ======================
    rsi_w = max(_generate_windows([14], df, window_scheme))
    vol_w = max(_generate_windows([24], df, window_scheme))
    macd_fast = max(_generate_windows([12], df, window_scheme))
    macd_slow = max(_generate_windows([26], df, window_scheme))
    rsi_col = f"rsi_{rsi_w}"
    vol_col = f"volatility_{vol_w}"
    macd_col = f"macd_{macd_fast}_{macd_slow}"
    adx_col = f"adx_{rsi_w}"

    inter_cols = {
        "rsi_vol": df[rsi_col] * df[vol_col],
        "macd_vol": df.get(macd_col, pd.Series(index=df.index)) * df[vol_col],
        "adx_vol": df[adx_col] * df[vol_col],
    }

    for w in [3, 5]:
        inter_cols[f"price_rsi_div_{w}"] = (
            (df["close"].diff(w) / df["close"].shift(w).replace(0, np.nan))
            - (df[rsi_col].diff(w) / 100)
        )
        inter_cols[f"price_macd_div_{w}"] = (
            (df["close"].diff(w) / df["close"].shift(w).replace(0, np.nan))
            - df.get(macd_col, pd.Series(index=df.index)).diff(w)
        )

    df = df.assign(**inter_cols)

    # ======================
    # Volatility Regime (One-Hot)
    # ======================
    vol_series = df[vol_col].copy()
    regime_cols = {
        "vol_regime_low": 0,
        "vol_regime_medium": 0,
        "vol_regime_high": 0,
    }

    if len(vol_series.dropna()) > 100:
        low_threshold = vol_series.expanding(min_periods=100).quantile(0.25)
        high_threshold = vol_series.expanding(min_periods=100).quantile(0.75)

        regime_cols["vol_regime_low"] = (vol_series < low_threshold).fillna(0).astype(int)
        regime_cols["vol_regime_medium"] = (
            (vol_series >= low_threshold) & (vol_series <= high_threshold)
        ).fillna(0).astype(int)
        regime_cols["vol_regime_high"] = (vol_series > high_threshold).fillna(0).astype(int)

    df = df.assign(**regime_cols)

    # ======================
    # Lagged Features (numeric only)
    # ======================
    numerical_cols = df.select_dtypes(include=[np.number]).columns
    lag_cols = {}
    for feature in numerical_cols:
        if feature.startswith("vol_regime"):
            continue
        series = df[feature]
        for lag in [1, 2, 3, 6, 12]:
            lag_cols[f"{feature}_lag{lag}"] = series.shift(lag)

    df = pd.concat([df, pd.DataFrame(lag_cols, index=df.index)], axis=1)

    # ======================
    # Rolling-Window Summaries
    # ======================
    roll_cols = {}
    for window in [6, 12, 24]:
        for col in [rsi_col, macd_col, "volume"]:
            if col in df.columns:
                roll_cols[f"{col}_ma_{window}"] = df[col].rolling(window).mean()
                roll_cols[f"{col}_std_{window}"] = df[col].rolling(window).std()
    df = df.assign(**roll_cols)

    # ======================
    # Market Regime Detection via Bayesian GMM
    # ======================
    volume_z_window = max(_generate_windows([24], df, window_scheme))
    regime_features = [
        "return_1h",
        vol_col,
        rsi_col,
        f"volume_z_{volume_z_window}",
    ]
    regime_data = df[regime_features].dropna()

    if len(regime_data) > 1000:
        try:
            from sklearn.mixture import BayesianGaussianMixture

            bgm = BayesianGaussianMixture(
                n_components=5,
                covariance_type="full",
                weight_concentration_prior_type="dirichlet_process",
                random_state=42,
                max_iter=500,
            )
            df["regime"] = -1
            df.loc[regime_data.index, "regime"] = bgm.fit_predict(regime_data)
            df["regime_change"] = (
                df["regime"].diff().abs().gt(0).astype(int)
            )
            df = pd.get_dummies(df, columns=["regime"], prefix="regime")
        except Exception as e:
            print(f"⚠️ Market regime detection failed: {e}")

    # ======================
    # Cleanup
    # ======================
    intermediate_cols = (
        ["hl2", "hlc3", "ohlc4", "hour", "dow", "month"]
        + [c for c in df.columns if c.startswith("bb_") or c.startswith("kc_")]
    )
    df.drop(columns=intermediate_cols, inplace=True, errors="ignore")

    # Replace infinities with NaN, then forward-fill up to 2 bars, then drop remaining NaNs
    df.replace([np.inf, -np.inf], np.nan, inplace=True)
    df = df.ffill(limit=2).dropna()

    print(f"✅ Built {len(df.columns)} features | {len(df)} samples")
    return df

def create_labels_regression(df: pd.DataFrame, horizon: int = 3) -> pd.DataFrame:
    """Creates TP, SL, and combined ratio targets"""
    df = df.copy()

    future_high = df["high"].shift(-horizon).rolling(horizon, min_periods=1).max()
    future_low = df["low"].shift(-horizon).rolling(horizon, min_periods=1).min()
    close = df["close"]

    df["y_tp"] = (future_high / close) - 1.0
    df["y_sl"] = (future_low / close) - 1.0
    df["y_ratio"] = df["y_tp"] / (abs(df["y_sl"]) + 1e-6)

    return df

def create_labels_classification(df: pd.DataFrame, horizon: int = 3) -> pd.DataFrame:
    """Creates binary labels for long-only strategy"""
    df = df.copy()
    future_high = df["high"].shift(-horizon).rolling(horizon, min_periods=1).max()
    
    volatility = df["volatility_24"].clip(lower=0.001)
    upper_threshold = df["close"] * (1 + 1.0 * volatility)
    
    long_condition = (future_high > upper_threshold) & (df["rsi_14"] > 40)
    
    if "volume_z_24" in df.columns:
        vol_z = df["volume_z_24"]
        long_condition &= (vol_z > -0.5)
    
    df["y_class"] = 0
    df.loc[long_condition, "y_class"] = 1
    
    return df

def feature_selection(
    X: pd.DataFrame,
    y: pd.Series,
    n_features: int = 40,
    task: str = "classification",  # "classification" or "regression"
    use_gpu: bool = False,
    log_path: str | None = None,
) -> pd.Index:
    """
    Robust feature selection pipeline that works for both classification and regression.
    
    Steps:
      1) Variance threshold
      2) High-correlation filter
      3) Mutual information prescreen (top 100)
      4) RFE to exactly n_features
      5) Optional forward SFS if RFE still > n_features*1.5
    
    Returns the Index of selected feature names.
    
    Args:
      - X: DataFrame of shape (n_samples, n_candidate_features)
      - y: Series of labels (binary/discrete for classification; continuous for regression)
      - n_features: number of features to select via RFE/SFS
      - task: "classification" or "regression"
      - use_gpu: enable GPU accelerated estimators
      - log_path: optional path to write feature importances CSV
    """
    start_time = time.time()
    print(f"🔍 Starting feature selection on {X.shape[1]} features for {task}...")

    # 1) Remove low-variance features
    var_thresh = VarianceThreshold(threshold=0.01)
    X_var = var_thresh.fit_transform(X)
    kept_mask = var_thresh.get_support()
    X_filtered = pd.DataFrame(X_var, columns=X.columns[kept_mask], index=X.index)
    print(f"🧹 Variance threshold: {X.shape[1] - X_filtered.shape[1]} features removed")

    # 2) Remove high-correlation features (>0.95)
    corr_matrix = X_filtered.corr().abs()
    upper = corr_matrix.where(np.triu(np.ones(corr_matrix.shape), k=1).astype(bool))
    high_corr = [col for col in upper.columns if any(upper[col] > 0.95)]
    X_filtered.drop(columns=high_corr, inplace=True, errors="ignore")
    print(f"🧹 Correlation filter: {len(high_corr)} features removed")

    # 3) Mutual Information prescreen (top 100)
    if X_filtered.shape[0] > 10000:
        sample_idx = np.random.choice(X_filtered.index, 10000, replace=False)
        X_sample = X_filtered.loc[sample_idx]
        y_sample = y.loc[sample_idx]
    else:
        X_sample = X_filtered
        y_sample = y

    with warnings.catch_warnings():
        warnings.simplefilter("ignore")
        if task == "classification":
            if use_gpu:
                try:
                    from cuml.feature_selection import mutual_info_classif as gpu_mic
                    mi_scores = gpu_mic(
                        X_sample.values.astype(np.float32),
                        y_sample.values.astype(np.int32),
                    ).to_array()
                except Exception:
                    mi_scores = mutual_info_classif(
                        X_sample, y_sample, random_state=42, n_neighbors=5
                    )
            else:
                mi_scores = mutual_info_classif(
                    X_sample, y_sample, random_state=42, n_neighbors=5
                )
        else:  # regression
            if use_gpu:
                try:
                    from cuml.feature_selection import mutual_info_regression as gpu_mir
                    mi_scores = gpu_mir(
                        X_sample.values.astype(np.float32),
                        y_sample.values.astype(np.float32),
                    ).to_array()
                except Exception:
                    mi_scores = mutual_info_regression(
                        X_sample, y_sample, random_state=42, n_neighbors=5
                    )
            else:
                mi_scores = mutual_info_regression(
                    X_sample, y_sample, random_state=42, n_neighbors=5
                )

    mi_ranking = pd.Series(mi_scores, index=X_filtered.columns).sort_values(ascending=False)
    top_mi_features = mi_ranking.head(min(100, len(mi_ranking))).index
    print(f"📊 MI selected {len(top_mi_features)} candidate features")

    # 4) Recursive Feature Elimination (RFE) to exactly n_features
    if task == "classification":
        if use_gpu:
            from xgboost import XGBClassifier
            estimator = XGBClassifier(
                n_estimators=100,
                tree_method="gpu_hist",
                random_state=42,
                verbosity=0,
            )
        else:
            estimator = GradientBoostingClassifier(n_estimators=50, random_state=42)
    else:
        if use_gpu:
            from xgboost import XGBRegressor
            estimator = XGBRegressor(
                n_estimators=100,
                tree_method="gpu_hist",
                random_state=42,
                verbosity=0,
            )
        else:
            estimator = GradientBoostingRegressor(n_estimators=50, random_state=42)

    selector = RFE(
        estimator,
        n_features_to_select=n_features,
        step=0.1,
        importance_getter="feature_importances_"
    )
    selector.fit(X_filtered[top_mi_features], y)
    rfe_features = X_filtered[top_mi_features].columns[selector.support_]

    if log_path:
        importances = pd.Series(
            selector.estimator_.feature_importances_, index=rfe_features
        ).sort_values(ascending=False)
        df_log = importances.reset_index()
        df_log.columns = ["feature", "importance"]
        pd.DataFrame(df_log).to_csv(log_path, index=False)

    # 5) If RFE still returned too many (> 1.5 * n_features), do forward SFS
    if len(rfe_features) > n_features * 1.5:
        if task == "classification":
            sfs_estimator = RandomForestClassifier(n_estimators=25, random_state=42)
        else:
            sfs_estimator = RandomForestRegressor(n_estimators=25, random_state=42)

        sfs = SequentialFeatureSelector(
            sfs_estimator,
            n_features_to_select=n_features,
            direction="forward",
            cv=3,
            n_jobs=-1
        )
        sfs.fit(X_filtered[rfe_features], y)
        final_features = rfe_features[sfs.get_support()]
    else:
        final_features = rfe_features

    print(f"⏱️ Feature selection completed in {time.time() - start_time:.2f}s")
    print(f"🎯 Final feature count: {len(final_features)}")
    return final_features



def generate_dataset(
    raw_path: str,
    output_dir: str,
    version: str = "v1",
    task: str = "classification",
    horizon: int = 3,
    clean: bool = True,
    use_gpu: bool = False,
    extra_data: dict[str, pd.DataFrame] | None = None,
):
    """Complete dataset generation pipeline.

    Performs feature engineering, optional higher interval aggregation,
    feature selection and optional PCA.

    Args:
        raw_path: CSV path with OHLCV data
        output_dir: directory to store artifacts
        version: dataset version string
        task: "classification" or "regression"
        horizon: label horizon
        clean: drop rows with NaN labels
        use_gpu: forward to feature_selection for GPU acceleration
        extra_data: optional dictionary of additional price data passed through
            to ``build_features`` for feature augmentation.
    """
    # 1. Load and prepare data
    df = pd.read_csv(raw_path, parse_dates=["timestamp"], index_col="timestamp")
    print(f"✅ Loaded {len(df)} rows from {raw_path}")
    
    # 2. Feature engineering
    df = build_features(df, extra_data=extra_data)
    
    # 3. Create labels based on task
    if task == "classification":
        df = create_labels_classification(df, horizon)
        label_col = "y_class"
    elif task == "regression":
        df = create_labels_regression(df, horizon)
        label_col = "y_ratio"
    else:
        raise ValueError("Task must be 'classification' or 'regression'")
    
    # 4. Clean data
    if clean:
        initial_count = len(df)
        df = df[df[label_col].notna()]
        print(f"🧹 Removed {initial_count - len(df)} rows with NaN labels")
    
    # 5. Prepare features and labels
    feature_cols = [c for c in df.columns if c not in 
                   {"open", "high", "low", "close", "volume", "y_class", "y_tp", "y_sl", "y_ratio"}]
    X = df[feature_cols]
    
    if task == "classification":
        y = df[["y_class"]]
    else:
        y = df[["y_tp", "y_sl", "y_ratio"]]
    
    # 6. Handle missing values
    X.replace([np.inf, -np.inf], np.nan, inplace=True)
    X.fillna(0, inplace=True)
    
    # 7. Feature selection
    if task == "regression":
        y_selection = y["y_ratio"]
        selected_features = feature_selection(
            X,
            y_selection,
            n_features=40,
            task="regression",
            use_gpu=use_gpu,
        )
    else:  # classification
        y_selection = y["y_class"]
        selected_features = feature_selection(
            X,
            y_selection,
            n_features=40,
            task="classification",
            use_gpu=use_gpu,
        )

    X_sel = X[selected_features]
    
    # Save selected feature names
    os.makedirs(output_dir, exist_ok=True)
    feature_name_path = os.path.join(output_dir, f"selected_features_{version}.csv")
    pd.Series(selected_features).to_csv(feature_name_path, index=False, header=False)
    print(f"💾 Saved selected feature names to {feature_name_path}")
    
    # 8. PCA Transformation (with preservation)
    if len(selected_features) > 30:
        # Apply PCA with standardization
        scaler = StandardScaler()
        X_scaled = scaler.fit_transform(X_sel)
        
        pca = PCA(n_components=0.95, random_state=42)
        X_pca = pca.fit_transform(X_scaled)
        
        # Save transformation artifacts
        dump(scaler, os.path.join(output_dir, f"scaler_{version}.joblib"))
        dump(pca, os.path.join(output_dir, f"pca_{version}.joblib"))
        
        # Create readable PCA features
        pca_cols = [f"PC{i+1}" for i in range(X_pca.shape[1])]
        X_final = pd.DataFrame(X_pca, index=X.index, columns=pca_cols)
        
        # Save component mapping
        components_df = pd.DataFrame(
            pca.components_,
            columns=selected_features,
            index=pca_cols
        )
        components_df.to_csv(os.path.join(output_dir, f"pca_components_{version}.csv"))
        
        # Save feature mapping
        feature_mapper = {
            "feature_set": "pca",
            "original_features": list(selected_features),
            "pca_components": pca_cols,
            "scaler": f"scaler_{version}.joblib",
            "pca": f"pca_{version}.joblib"
        }
        dump(feature_mapper, os.path.join(output_dir, f"feature_mapper_{version}.joblib"))
        print(f"📊 PCA reduced to {len(pca_cols)} components (95% variance)")
    else:
        X_final = X_sel
        # Save feature mapping for non-PCA case
        feature_mapper = {
            "feature_set": "original",
            "features": list(selected_features),
            "imputation": "replace_inf_and_fillna(0)"
        }
        dump(feature_mapper, os.path.join(output_dir, f"feature_mapper_{version}.joblib"))
        print("📊 Using original features without PCA")
    
    # 9. Save dataset
    X_path = os.path.join(output_dir, f"X_{version}.parquet")
    y_path = os.path.join(output_dir, f"y_{version}.parquet")
    
    X_final.to_parquet(X_path)
    y.to_parquet(y_path)
    
    print(f"✅ Dataset saved to {output_dir}")
    print(f"📊 Final shape: {X_final.shape} features, {y.shape} labels")
    
    # 10. Create feature reference file for deployment
    feature_reference = {
        "required_inputs": ["open", "high", "low", "close", "volume"],
        "feature_engineering": "build_features() function",
        "selected_features": list(selected_features),
        "preprocessing_steps": [
            "replace([np.inf, -np.inf], np.nan)",
            "fillna(0)"
        ],
        "pca_applied": len(selected_features) > 30,
        "feature_mapper": f"feature_mapper_{version}.joblib",
        "version": version,
        "timestamp": pd.Timestamp.now().isoformat()
    }
    
    if feature_reference["pca_applied"]:
        feature_reference["pca_components"] = pca_cols
        feature_reference["scaler"] = f"scaler_{version}.joblib"
        feature_reference["pca_model"] = f"pca_{version}.joblib"
    
    dump(feature_reference, os.path.join(output_dir, f"feature_reference_{version}.joblib"))
    print(f"📝 Saved comprehensive feature reference for deployment")

# For deployment
def load_feature_mapper(output_dir: str, version: str):
    """Load feature mapper for deployment"""
    mapper_path = os.path.join(output_dir, f"feature_mapper_{version}.joblib")
    return load(mapper_path)

def prepare_inference_data(raw_data: pd.DataFrame, output_dir: str, version: str) -> pd.DataFrame:
    """
    Prepare data for inference using saved feature engineering artifacts
    Returns DataFrame with correct features for model input
    """
    # 1. Load feature mapper
    feature_mapper = load_feature_mapper(output_dir, version)
    
    # 2. Apply feature engineering
    df = build_features(raw_data)
    
    # 3. Select features
    if feature_mapper["feature_set"] == "pca":
        features = feature_mapper["original_features"]
    else:
        features = feature_mapper["features"]
    
    X = df[features]
    
    # 4. Apply preprocessing
    X.replace([np.inf, -np.inf], np.nan, inplace=True)
    X.fillna(0, inplace=True)
    
    # 5. Apply transformations if PCA was used
    if feature_mapper["feature_set"] == "pca":
        scaler = load(os.path.join(output_dir, feature_mapper["scaler"]))
        pca = load(os.path.join(output_dir, feature_mapper["pca"]))
        
        X_scaled = scaler.transform(X)
        X_final = pd.DataFrame(
            pca.transform(X_scaled),
            index=X.index,
            columns=feature_mapper["pca_components"]
        )
    else:
        X_final = X
        
    return X_final

if __name__ == "__main__":
    # Example usage
    generate_dataset(
        raw_path="data/raw/BTCUSDT_1h.csv",
        output_dir="data/processed/classification",
        version="v1",
        task="classification",
        horizon=3
    )
    
    generate_dataset(
        raw_path="data/raw/BTCUSDT_1h.csv",
        output_dir="data/processed/regression",
        version="v1",
        task="regression",
        horizon=3
    )<|MERGE_RESOLUTION|>--- conflicted
+++ resolved
@@ -91,12 +91,8 @@
     unsupervised: bool = False,
     higher_intervals: list[str] | None = None,
     extra_data: dict[str, pd.DataFrame] | None = None,
-<<<<<<< HEAD
     cyclical: str = "sin",
     rbf_sigma: float = 1.0,
-=======
-    window_scheme=None,
->>>>>>> 24e244a3
 ) -> pd.DataFrame:
     """
     Enhanced feature engineering (long-only) — constructs a wide range of technical
@@ -119,17 +115,11 @@
         resample the raw data and add coarse features.
     extra_data:
         Optional dictionary of additional market data dataframes keyed by name.
-<<<<<<< HEAD
     cyclical:
         "sin" for sine/cosine encoding, "rbf" for radial basis functions or
         "both" to include all cyclical features.
     rbf_sigma:
         Width parameter for radial basis function time features.
-=======
-    window_scheme:
-        Optional scheme name ("fibonacci" or "volatility") or callable used to
-        generate rolling window sizes.
->>>>>>> 24e244a3
     """
     df = df_raw.copy()
     df = df[~df.index.duplicated(keep="first")]
